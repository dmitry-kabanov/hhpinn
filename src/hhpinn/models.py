import os
import pickle

import numpy as np
import tensorflow as tf

from sklearn.preprocessing import StandardScaler


class HodgeHelmholtzPINN:
    """Physics-informed neural network for learning fluid flows."""
    def __init__(self, hidden_layers=[10], epochs=50, learning_rate=0.01,
<<<<<<< HEAD
                 save_grad_norm=False):
        self.hidden_layers = hidden_layers
        self.epochs = epochs
        self.learning_rate = learning_rate
        self.save_grad_norm = save_grad_norm
=======
                 preprocessing="identity"):
        self.hidden_layers = hidden_layers
        self.epochs = epochs
        self.learning_rate = learning_rate
        self.preprocessing = preprocessing
>>>>>>> 37511f40
        self._nparams = 4

        self.model = None
        self.history = None
        self.transformer = None

    def get_params(self):
        params = {
            "hidden_layers": self.hidden_layers,
            "epochs": self.epochs,
            "learning_rate": self.learning_rate,
<<<<<<< HEAD
            "save_grad_norm": self.save_grad_norm,
=======
            "preprocessing": self.preprocessing,
>>>>>>> 37511f40
        }
        assert len(params) == self._nparams

        return params

    def build_model(self) -> tf.keras.models.Model:
        """Build and return Keras model with given hyperparameters."""
        inp = tf.keras.layers.Input(2)
        x = inp
        for neurons in self.hidden_layers:
            x = tf.keras.layers.Dense(neurons, activation="tanh",
                                      kernel_initializer="glorot_normal")(x)

        out = tf.keras.layers.Dense(1, activation=None,
                                    use_bias=False,
                                    kernel_initializer="glorot_normal")(x)

        model = tf.keras.models.Model(inputs=inp, outputs=out)

        return model

    def fit(self, x, y):
        if self.preprocessing == "identity":
            xs = x
            ys = y
        elif self.preprocessing == "standardization":
            self.transformer = StandardScaler()
            self.transformer.fit(x)
            xs = self.transformer.transform(x)
            ys = y
        else:
            raise ValueError("Unknown values for preprocessing")

        x_train = tf.Variable(xs, dtype=tf.float32)
        y_train = tf.Variable(ys, dtype=tf.float32)

        model = self.build_model()
        self.model = model

        opt = tf.keras.optimizers.SGD(learning_rate=self.learning_rate)

        self.history = {"loss": []}

        if self.save_grad_norm:
            self.history["grad_inf_norm"] = []
            self.history["grad_l2_norm"] = []

        for e in range(self.epochs):
            with tf.GradientTape(persistent=True) as tape:
                psi = model(x_train)

                # Compute velocity predictions from the stream function `psi`.
                stream_func_grad = tape.gradient(psi, x_train)
                y_pred = tf.matmul(stream_func_grad, [[0, -1], [1, 0]])

                misfit = y_pred - y_train
                misfit_sq = tf.norm(misfit, 2, axis=1)**2
                loss = tf.reduce_mean(misfit_sq)

            grad = tape.gradient(loss, model.trainable_variables)
            opt.apply_gradients(zip(grad, model.trainable_variables))

            self.history["loss"].append(loss.numpy())

            if self.save_grad_norm:
                flat_grad = np.concatenate([g.numpy().ravel() for g in grad])
                self.history["grad_inf_norm"].append(
                    np.linalg.norm(flat_grad, ord=np.inf)
                )
                self.history["grad_l2_norm"].append(
                    np.linalg.norm(flat_grad, ord=2)
                )

    def predict(self, x_new):
        if self.preprocessing == "identity":
            x_new_s = x_new
        else:
            x_new_s = self.transformer.transform(x_new)

        x_var = tf.Variable(x_new_s, dtype=tf.float32)
        with tf.GradientTape(watch_accessed_variables=False) as tape:
            tape.watch(x_var)
            psi = self.model(x_var)

        # Compute velocity predictions from the stream function `psi`.
        stream_func_grad = tape.gradient(psi, x_var)
        y_pred = tf.matmul(stream_func_grad, [[0, -1], [1, 0]])

        return y_pred.numpy()

    def save(self, dirname):
        filename = os.path.join(dirname, "model_params.pkl")
        params = self.get_params()
        with open(filename, "wb") as fh:
            pickle.dump(params, fh)

        if self.model:
            self.model.save(os.path.join(dirname, "model"))

        if self.history:
            history_file = os.path.join(dirname, "history.pkl")
            with open(history_file, "wb") as fh:
                pickle.dump(self.history, fh)

        if self.transformer:
            tfile = os.path.join(dirname, "transformer.pkl")
            with open(tfile, "wb") as fh:
                pickle.dump(self.transformer, fh)

    @classmethod
    def load(cls, dirname):
        filename = os.path.join(dirname, "model_params.pkl")
        with open(filename, "rb") as fh:
            params = pickle.load(fh)

        obj = cls(**params)

        # Load Keras model if its folder exists.
        keras_model = os.path.join(dirname, "model")
        if os.path.exists(keras_model):
            obj.model = tf.keras.models.load_model(keras_model)

        history_file = os.path.join(dirname, "history.pkl")
        if os.path.exists(history_file):
            with open(history_file, "rb") as fh:
                obj.history = pickle.load(fh)

        tfile = os.path.join(dirname, "transformer.pkl")
        if os.path.exists(tfile):
            with open(tfile, "rb") as fh:
                obj.transformer = pickle.load(fh)

        return obj<|MERGE_RESOLUTION|>--- conflicted
+++ resolved
@@ -10,20 +10,14 @@
 class HodgeHelmholtzPINN:
     """Physics-informed neural network for learning fluid flows."""
     def __init__(self, hidden_layers=[10], epochs=50, learning_rate=0.01,
-<<<<<<< HEAD
+                 preprocessing="identity",
                  save_grad_norm=False):
         self.hidden_layers = hidden_layers
         self.epochs = epochs
         self.learning_rate = learning_rate
+        self.preprocessing = preprocessing
         self.save_grad_norm = save_grad_norm
-=======
-                 preprocessing="identity"):
-        self.hidden_layers = hidden_layers
-        self.epochs = epochs
-        self.learning_rate = learning_rate
-        self.preprocessing = preprocessing
->>>>>>> 37511f40
-        self._nparams = 4
+        self._nparams = 5
 
         self.model = None
         self.history = None
@@ -34,11 +28,8 @@
             "hidden_layers": self.hidden_layers,
             "epochs": self.epochs,
             "learning_rate": self.learning_rate,
-<<<<<<< HEAD
+            "preprocessing": self.preprocessing,
             "save_grad_norm": self.save_grad_norm,
-=======
-            "preprocessing": self.preprocessing,
->>>>>>> 37511f40
         }
         assert len(params) == self._nparams
 
